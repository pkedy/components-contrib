--- conflicted
+++ resolved
@@ -146,9 +146,6 @@
 		Topic: l.topicName,
 	}
 
-<<<<<<< HEAD
-	return l.pubsubHandler(context.Background(), pubsubMsg)
-=======
 	b := l.p.backOff
 	if l.p.metadata.backOffMaxRetries >= 0 {
 		b = backoff.WithMaxRetries(b, uint64(l.p.metadata.backOffMaxRetries))
@@ -157,11 +154,10 @@
 	return pubsub.RetryNotifyRecover(func() error {
 		l.p.logger.Debug("Processing Hazelcast message")
 
-		return l.pubsubHandler(&pubsubMsg)
+		return l.pubsubHandler(context.Background(), &pubsubMsg)
 	}, b, func(err error, d time.Duration) {
 		l.p.logger.Error("Error processing Hazelcast message. Retrying...")
 	}, func() {
 		l.p.logger.Info("Successfully processed Hazelcast message after it previously failed")
 	})
->>>>>>> fd76fec2
 }